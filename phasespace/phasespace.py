--- conflicted
+++ resolved
@@ -6,14 +6,9 @@
 # =============================================================================
 """Implementation of the Raubold and Lynch method to generate n-body events.
 
-<<<<<<< HEAD
 The code is based on the GENBOD function (W515 from CERNLIB), documented in:
 
       F. James, Monte Carlo Phase Space, CERN 68-15 (1968)
-=======
-The code is based on the GENBOD function (W515 from CERNLIB), documented in     F. James, Monte Carlo Phase Space, CERN
-68-15 (1968)
->>>>>>> 9727dc21
 """
 import inspect
 import warnings
