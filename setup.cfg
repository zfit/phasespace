<<<<<<< HEAD
=======
[bdist_wheel]
universal = 1

[flake8]
exclude =
    benchmark,
    data,
    dist,
    docs,
    paper,
    scripts,
    utils
max-line-length = 110
statistics = True
max-complexity = 30

[tool:pytest]
addopts =
    --ignore=setup.py
filterwarnings =
    ignore:.*the imp module is deprecated in favour of importlib.*:DeprecationWarning
norecursedirs =
    tests/helpers

>>>>>>> 950dce1b
[metadata]
name = phasespace
description = TensorFlow implementation of the Raubold and Lynch method for n-body events
long_description = file: README.rst
long_description_content_type = text/x-rst
url = https://github.com/zfit/phasespace
author = Albert Puig Navarro
author_email = apuignav@gmail.com
maintainer = zfit
maintainer_email = zfit@physik.uzh.ch
license = BSD-3-Clause
license_file = LICENSE
classifiers =
    Development Status :: 5 - Production/Stable
    Intended Audience :: Science/Research
    License :: OSI Approved :: BSD License
    Natural Language :: English
    Operating System :: MacOS
    Operating System :: Unix
    Programming Language :: Python :: 3
    Programming Language :: Python :: 3 :: Only
    Programming Language :: Python :: 3.6
    Programming Language :: Python :: 3.7
    Programming Language :: Python :: 3.8
    Programming Language :: Python :: 3.9
    Topic :: Scientific/Engineering :: Physics
keywords = TensorFlow, phasespace, HEP

[options]
packages = find:
python_requires = >=3.6
include_package_data = True
testpaths = tests
zip_safe = False

[bdist_wheel]
universal = 1

[flake8]
exclude =
    benchmark,
    data,
    dist,
    docs,
    paper,
    scripts,
    utils
max-line-length = 110
statistics = True
max-complexity = 30

[tool:pytest]
collect_ignore = setup.py
addopts = -Wd
norecursedirs = tests/helpers<|MERGE_RESOLUTION|>--- conflicted
+++ resolved
@@ -1,30 +1,3 @@
-<<<<<<< HEAD
-=======
-[bdist_wheel]
-universal = 1
-
-[flake8]
-exclude =
-    benchmark,
-    data,
-    dist,
-    docs,
-    paper,
-    scripts,
-    utils
-max-line-length = 110
-statistics = True
-max-complexity = 30
-
-[tool:pytest]
-addopts =
-    --ignore=setup.py
-filterwarnings =
-    ignore:.*the imp module is deprecated in favour of importlib.*:DeprecationWarning
-norecursedirs =
-    tests/helpers
-
->>>>>>> 950dce1b
 [metadata]
 name = phasespace
 description = TensorFlow implementation of the Raubold and Lynch method for n-body events
@@ -77,6 +50,9 @@
 max-complexity = 30
 
 [tool:pytest]
-collect_ignore = setup.py
-addopts = -Wd
-norecursedirs = tests/helpers+addopts =
+    --ignore=setup.py
+filterwarnings =
+    ignore:.*the imp module is deprecated in favour of importlib.*:DeprecationWarning
+norecursedirs =
+    tests/helpers