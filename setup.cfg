[metadata]
name = phasespace
description = TensorFlow implementation of the Raubold and Lynch method for n-body events
long_description = file: README.rst
long_description_content_type = text/x-rst
url = https://github.com/zfit/phasespace
author = Albert Puig Navarro
author_email = apuignav@gmail.com
maintainer = zfit
maintainer_email = zfit@physik.uzh.ch
license = BSD-3-Clause
license_file = LICENSE
classifiers =
    Development Status :: 5 - Production/Stable
    Intended Audience :: Science/Research
    License :: OSI Approved :: BSD License
    Natural Language :: English
    Operating System :: MacOS
    Operating System :: Unix
    Programming Language :: Python :: 3
    Programming Language :: Python :: 3 :: Only
    Programming Language :: Python :: 3.7
    Programming Language :: Python :: 3.8
    Programming Language :: Python :: 3.9
    Programming Language :: Python :: 3.10
    Topic :: Scientific/Engineering :: Physics
keywords = TensorFlow, phasespace, HEP

[options]
packages = find:
setup_requires =
    setuptools_scm
install_requires =
<<<<<<< HEAD
    tensorflow>=2.6,<2.9  # tensorflow.experimental.numpy
    tensorflow_probability>=0.11,<0.17
=======
    importlib-metadata; python_version <"3.8.0"
    tensorflow>=2.6,<2.8  # tensorflow.experimental.numpy
    tensorflow_probability>=0.11,<0.14
    keras <2.7  # temp fix, not matching version with TF
>>>>>>> 6a62c642
python_requires = >=3.7
include_package_data = True
testpaths = tests
zip_safe = False

[options.extras_require]
fromdecay =
    particle >= 0.16.0
    zfit
    zfit-physics >= 0.2
    decaylanguage >= 0.12.0     # not required but everyone using this feature will likely use DecayLanguage
test =
    %(fromdecay)s
    awkward
    coverage
    flaky
    matplotlib
    nbval
    numpy
    pytest
    pytest-cov
    pytest-xdist
    scipy
    uproot4
    wget
doc =
    %(fromdecay)s
    graphviz
    Sphinx
    myst-nb
    sphinx_bootstrap_theme
    jupyter_sphinx
    sphinx-math-dollar
dev =
    %(doc)s
    %(test)s
    bumpversion
    pre-commit
    twine
    watchdog

[bdist_wheel]
universal = 1

[flake8]
exclude =
    benchmark,
    data,
    dist,
    docs,
    paper,
    scripts,
    utils
max-line-length = 110
statistics = True
max-complexity = 30

[coverage:run]
branch = True
include =
    phasespace/*

[tool:pytest]
addopts =
    --color=yes
    --ignore=setup.py
filterwarnings =
    ignore:.*the imp module is deprecated in favour of importlib.*:DeprecationWarning
norecursedirs =
    tests/helpers<|MERGE_RESOLUTION|>--- conflicted
+++ resolved
@@ -31,15 +31,9 @@
 setup_requires =
     setuptools_scm
 install_requires =
-<<<<<<< HEAD
-    tensorflow>=2.6,<2.9  # tensorflow.experimental.numpy
-    tensorflow_probability>=0.11,<0.17
-=======
+    tensorflow>=2.7
+    tensorflow_probability>=0.15,<=0.17
     importlib-metadata; python_version <"3.8.0"
-    tensorflow>=2.6,<2.8  # tensorflow.experimental.numpy
-    tensorflow_probability>=0.11,<0.14
-    keras <2.7  # temp fix, not matching version with TF
->>>>>>> 6a62c642
 python_requires = >=3.7
 include_package_data = True
 testpaths = tests
