--- conflicted
+++ resolved
@@ -74,13 +74,6 @@
       hooks:
       -   id: auto-walrus
 
-<<<<<<< HEAD
-=======
-  - repo: https://github.com/psf/black
-    rev: 24.3.0
-    hooks:
-      - id: black
->>>>>>> a634e816
 
 #  - repo: https://github.com/pre-commit/mirrors-prettier
 #    rev: "v4.0.0-alpha.8"
