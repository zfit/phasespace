--- conflicted
+++ resolved
@@ -1,19 +1,11 @@
-<<<<<<< HEAD
-from multiprocessing.pool import ThreadPool
+import sys
+from os.path import abspath, basename, dirname, exists
 
 import wget
-
-files_urls = [
-=======
-import wget
-from os.path import exists, dirname, abspath, basename
-
-import sys
 
 SCRIPT_DIR = dirname(abspath(__file__))
 
 FILE_URLS = [
->>>>>>> 950dce1b
     (
         "B2K1Gamma_RapidSim_7TeV_K1KstarNonResonant_Tree.root",
         "https://cernbox.cern.ch/index.php/s/8mN10X8U7VGfaRc/download",
@@ -33,21 +25,6 @@
 ]
 
 
-<<<<<<< HEAD
-def download(url_file_name):
-    file_name, url = url_file_name
-    print(f"starting download of {file_name}")
-    wget.download(url=url, bar=False, out=file_name)
-    print("download finished")
-    return file_name
-
-
-if __name__ == "__main__":
-    # files = ThreadPool(len(files_urls)).imap_unordered(download, files_urls)
-    files = [download(url_file_name=url_file_name) for url_file_name in files_urls]
-    for file in files:
-        print(file)
-=======
 def progress_bar(current, total, width=80):
     percentage = current / total * 100
     current = int(current / 1e6)
@@ -69,5 +46,4 @@
 if __name__ == "__main__":
     for output_file, url in FILE_URLS:
         output_file = f"{SCRIPT_DIR}/{output_file}"
-        download(output_file, url)
->>>>>>> 950dce1b
+        download(output_file, url)