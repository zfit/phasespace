#!/usr/bin/env python3
# =============================================================================
# @file   test_physics.py
# @author Albert Puig (albert.puig@cern.ch)
# @date   27.02.2019
# =============================================================================
"""Test physics output."""

import platform
import subprocess

import numpy as np
import pytest
from scipy.stats import ks_2samp

if platform.system() == "Darwin":
    import matplotlib

    matplotlib.use("TkAgg")

import os
import sys

import matplotlib.pyplot as plt
import tensorflow as tf
import uproot

from phasespace import phasespace

sys.path.append(os.path.dirname(__file__))

from .helpers import decays, rapidsim
from .helpers.plotting import make_norm_histo

BASE_PATH = os.path.abspath(os.path.join(os.path.dirname(__file__), ".."))
PLOT_DIR = os.path.join(BASE_PATH, "tests", "plots")


def setup_method():
    phasespace.GenParticle._sess.close()
    tf.compat.v1.reset_default_graph()


def create_ref_histos(n_pions):
    """Load reference histogram data."""
    ref_dir = os.path.join(BASE_PATH, "data")
    if not os.path.exists(ref_dir):
        os.mkdir(ref_dir)
<<<<<<< HEAD
    ref_file = os.path.join(ref_dir, f"bto{n_pions}pi.root")
=======
    ref_file = os.path.join(ref_dir, "bto{}pi.root".format(n_pions))
>>>>>>> 950dce1b
    if not os.path.exists(ref_file):
        script = os.path.join(
            BASE_PATH,
            "scripts",
            "prepare_test_samples.cxx+({})".format(
                ",".join(
                    [
                        '"{}"'.format(
<<<<<<< HEAD
                            os.path.join(BASE_PATH, "data", f"bto{i + 1}pi.root")
=======
                            os.path.join(
                                BASE_PATH, "data", "bto{}pi.root".format(i + 1)
                            )
>>>>>>> 950dce1b
                        )
                        for i in range(1, 4)
                    ]
                )
            ),
        )
<<<<<<< HEAD
        subprocess.call(f"root -qb '{script}'", shell=True)
    events = uproot.open(ref_file)["events"]
    pion_names = [f"pion_{pion + 1}" for pion in range(n_pions)]
    pions = {pion_name: events.array(pion_name) for pion_name in pion_names}
    weights = events.array("weight")
    return [
        make_norm_histo(
            array, range_=(-3000 if coord % 4 != 3 else 0, 3000), weights=weights
        )
        for pion in pions.values()
        for coord, array in enumerate([pion.x, pion.y, pion.z, pion.E])
    ], make_norm_histo(weights, range_=(0, 1 + 1e-8))
=======
        subprocess.call("root -qb '{}'".format(script), shell=True)
    events = uproot.open(ref_file)["events"]
    pion_names = ["pion_{}".format(pion + 1) for pion in range(n_pions)]
    pions = {pion_name: events[pion_name] for pion_name in pion_names}
    weights = events["weight"]
    normalized_histograms = []
    for pion in pions.values():
        pion_array = pion.array()
        energy = pion_array.fE
        momentum = pion_array.fP
        for coord, array in enumerate([momentum.fX, momentum.fY, momentum.fZ, energy]):
            numpy_array = np.array(array)
            histogram = make_norm_histo(
                numpy_array,
                range_=(-3000 if coord % 4 != 3 else 0, 3000),
                weights=weights,
            )
            normalized_histograms.append(histogram)

    return normalized_histograms, make_norm_histo(weights, range_=(0, 1 + 1e-8))
>>>>>>> 950dce1b


def run_test(n_particles, test_prefix):
    first_run_n_events = 100
    main_run_n_events = 100000
    n_events = tf.Variable(initial_value=first_run_n_events, dtype=tf.int64)

    decay = phasespace.nbody_decay(decays.B0_MASS, [decays.PION_MASS] * n_particles)
    generate = decay.generate(n_events)
    weights1, _ = generate  # only generate to test change in n_events
    assert len(weights1) == first_run_n_events

    # change n_events and run again
    n_events.assign(main_run_n_events)
    weights, particles = decay.generate(n_events)
    parts = np.concatenate(
        [particles[f"p_{part_num}"] for part_num in range(n_particles)], axis=1
    )
    histos = [
        make_norm_histo(
            parts[:, coord],
            range_=(-3000 if coord % 4 != 3 else 0, 3000),
            weights=weights,
        )
        for coord in range(parts.shape[1])
    ]
    weight_histos = make_norm_histo(weights, range_=(0, 1 + 1e-8))
    ref_histos, ref_weights = create_ref_histos(n_particles)
    p_values = np.array(
        [
            ks_2samp(histos[coord], ref_histos[coord])[1]
            for coord, _ in enumerate(histos)
        ]
        + [ks_2samp(weight_histos, ref_weights)[1]]
    )
    # Let's plot
    x = np.linspace(-3000, 3000, 100)
    e = np.linspace(0, 3000, 100)
    if not os.path.exists(PLOT_DIR):
        os.mkdir(PLOT_DIR)
    for coord, _ in enumerate(histos):
        plt.hist(
            x if coord % 4 != 3 else e,
            weights=histos[coord],
            alpha=0.5,
            label="phasespace",
            bins=100,
        )
        plt.hist(
            x if coord % 4 != 3 else e,
            weights=ref_histos[coord],
            alpha=0.5,
            label="TGenPhasespace",
            bins=100,
        )
        plt.legend(loc="upper right")
        plt.savefig(
            os.path.join(
                PLOT_DIR,
                "{}_pion_{}_{}.png".format(
                    test_prefix, int(coord / 4) + 1, ["px", "py", "pz", "e"][coord % 4]
                ),
            )
        )
        plt.clf()
    plt.hist(
        np.linspace(0, 1, 100),
        weights=weight_histos,
        alpha=0.5,
        label="phasespace",
        bins=100,
    )
    plt.hist(
        np.linspace(0, 1, 100),
        weights=ref_weights,
        alpha=0.5,
        label="phasespace",
        bins=100,
    )
<<<<<<< HEAD
    plt.savefig(os.path.join(PLOT_DIR, f"{test_prefix}_weights.png"))
=======
    plt.savefig(os.path.join(PLOT_DIR, "{}_weights.png".format(test_prefix)))
>>>>>>> 950dce1b
    plt.clf()
    assert np.all(p_values > 0.05)


@pytest.mark.flaky(3)  # Stats are limited
def test_two_body():
    """Test B->pipi decay."""
    run_test(2, "two_body")


@pytest.mark.flaky(3)  # Stats are limited
def test_three_body():
    """Test B -> pi pi pi decay."""
    run_test(3, "three_body")


@pytest.mark.flaky(3)  # Stats are limited
def test_four_body():
    """Test B -> pi pi pi pi decay."""
    run_test(4, "four_body")


def run_kstargamma(input_file, kstar_width, b_at_rest, suffix):
    """Run B0->K*gamma test."""
    n_events = 1000000
    if b_at_rest:
        booster = None
        rapidsim_getter = rapidsim.get_tree_in_b_rest_frame
    else:
        booster = rapidsim.generate_fonll(decays.B0_MASS, 7, "b", n_events)
        booster = booster.transpose()
        rapidsim_getter = rapidsim.get_tree
    decay = decays.b0_to_kstar_gamma(kstar_width=kstar_width)
    norm_weights, particles = decay.generate(n_events=n_events, boost_to=booster)
    rapidsim_parts = rapidsim_getter(
        os.path.join(BASE_PATH, "data", input_file),
        "B0_0",
        ("Kst0_0", "gamma_0", "Kp_0", "pim_0"),
    )
    name_matching = {"Kst0_0": "K*0", "gamma_0": "gamma", "Kp_0": "K+", "pim_0": "pi-"}
    if not os.path.exists(PLOT_DIR):
        os.mkdir(PLOT_DIR)
    x = np.linspace(-3000, 3000, 100)
    e = np.linspace(0, 3000, 100)
    p_values = {}
    for ref_name, ref_part in rapidsim_parts.items():
        tf_part = name_matching[ref_name]
        ref_part = ref_part.transpose()  # for consistency
        for coord, coord_name in enumerate(("px", "py", "pz", "e")):
            range_ = (-3000 if coord % 4 != 3 else 0, 3000)
            ref_histo = make_norm_histo(ref_part[:, coord], range_=range_)
            tf_histo = make_norm_histo(
                particles[tf_part][:, coord], range_=range_, weights=norm_weights
            )
            plt.hist(
                x if coord % 4 != 3 else e,
                weights=tf_histo,
                alpha=0.5,
                label="phasespace",
                bins=100,
            )
            plt.hist(
                x if coord % 4 != 3 else e,
                weights=ref_histo,
                alpha=0.5,
                label="RapidSim",
                bins=100,
            )
            plt.legend(loc="upper right")
            plt.savefig(
                os.path.join(
<<<<<<< HEAD
                    PLOT_DIR, f"B0_Kstar_gamma_Kstar{suffix}_{tf_part}_{coord_name}.png"
=======
                    PLOT_DIR,
                    "B0_Kstar_gamma_Kstar{}_{}_{}.png".format(
                        suffix, tf_part, coord_name
                    ),
>>>>>>> 950dce1b
                )
            )
            plt.clf()
            p_values[(tf_part, coord_name)] = ks_2samp(tf_histo, ref_histo)[1]
    plt.hist(
        np.linspace(0, 1, 100),
        weights=make_norm_histo(norm_weights, range_=(0, 1)),
        bins=100,
    )
<<<<<<< HEAD
    plt.savefig(os.path.join(PLOT_DIR, f"B0_Kstar_gamma_Kstar{suffix}_weights.png"))
=======
    plt.savefig(
        os.path.join(PLOT_DIR, "B0_Kstar_gamma_Kstar{}_weights.png".format(suffix))
    )
>>>>>>> 950dce1b
    plt.clf()
    return np.array(list(p_values.values()))


@pytest.mark.flaky(3)  # Stats are limited
def test_kstargamma_kstarnonresonant_at_rest():
    """Test B0 -> K* gamma physics with fixed mass for K*."""
    p_values = run_kstargamma(
        "B2KstGamma_RapidSim_7TeV_KstarNonResonant_Tree.root", 0, True, "NonResonant"
    )
    assert np.all(p_values > 0.05)


@pytest.mark.flaky(3)  # Stats are limited
def test_kstargamma_kstarnonresonant_lhc():
    """Test B0 -> K* gamma physics with fixed mass for K* with LHC kinematics."""
    p_values = run_kstargamma(
        "B2KstGamma_RapidSim_7TeV_KstarNonResonant_Tree.root",
        0,
        False,
        "NonResonant_LHC",
    )
    assert np.all(p_values > 0.05)


def test_kstargamma_resonant_at_rest():
    """Test B0 -> K* gamma physics with Gaussian mass for K*.

    Since we don't have BW and we model the resonances with Gaussians, we can't really perform the Kolmogorov test wrt
    to RapidSim, so plots are generated and can be inspected by the user. However, small differences are expected in the
    tails of the energy distributions of the kaon and the pion.
    """
    run_kstargamma(
        "B2KstGamma_RapidSim_7TeV_Tree.root", decays.KSTARZ_WIDTH, True, "Gaussian"
    )


def run_k1_gamma(input_file, k1_width, kstar_width, b_at_rest, suffix):
    """Run B+ -> K1gamma test."""
    n_events = 1000000
    if b_at_rest:
        booster = None
        rapidsim_getter = rapidsim.get_tree_in_b_rest_frame
    else:
        booster = rapidsim.generate_fonll(decays.B0_MASS, 7, "b", n_events)
        booster = booster.transpose()
        rapidsim_getter = rapidsim.get_tree
    gamma = decays.bp_to_k1_kstar_pi_gamma(k1_width=k1_width, kstar_width=kstar_width)
    norm_weights, particles = gamma.generate(n_events=n_events, boost_to=booster)
    rapidsim_parts = rapidsim_getter(
        os.path.join(BASE_PATH, "data", input_file),
        "Bp_0",
        ("K1_1270_p_0", "Kst0_0", "gamma_0", "Kp_0", "pim_0", "pip_0"),
    )
    name_matching = {
        "K1_1270_p_0": "K1+",
        "Kst0_0": "K*0",
        "gamma_0": "gamma",
        "Kp_0": "K+",
        "pim_0": "pi-",
        "pip_0": "pi+",
    }
    if not os.path.exists(PLOT_DIR):
        os.mkdir(PLOT_DIR)
    x = np.linspace(-3000, 3000, 100)
    e = np.linspace(0, 3000, 100)
    p_values = {}
    for ref_name, ref_part in rapidsim_parts.items():
        tf_part = name_matching[ref_name]
        ref_part = (
            ref_part.transpose()
        )  # to be consistent with internal shape (nevents, nobs)
        for coord, coord_name in enumerate(("px", "py", "pz", "e")):
            range_ = (-3000 if coord % 4 != 3 else 0, 3000)
            ref_histo = make_norm_histo(ref_part[:, coord], range_=range_)
            tf_histo = make_norm_histo(
                particles[tf_part][:, coord], range_=range_, weights=norm_weights
            )
            plt.hist(
                x if coord % 4 != 3 else e,
                weights=tf_histo,
                alpha=0.5,
                label="phasespace",
                bins=100,
            )
            plt.hist(
                x if coord % 4 != 3 else e,
                weights=ref_histo,
                alpha=0.5,
                label="RapidSim",
                bins=100,
            )
            plt.legend(loc="upper right")
            plt.savefig(
                os.path.join(
<<<<<<< HEAD
                    PLOT_DIR, f"Bp_K1_gamma_K1Kstar{suffix}_{tf_part}_{coord_name}.png"
=======
                    PLOT_DIR,
                    "Bp_K1_gamma_K1Kstar{}_{}_{}.png".format(
                        suffix, tf_part, coord_name
                    ),
>>>>>>> 950dce1b
                )
            )
            plt.clf()
            p_values[(tf_part, coord_name)] = ks_2samp(tf_histo, ref_histo)[1]
    plt.hist(
        np.linspace(0, 1, 100),
        weights=make_norm_histo(norm_weights, range_=(0, 1)),
        bins=100,
    )
<<<<<<< HEAD
    plt.savefig(os.path.join(PLOT_DIR, f"Bp_K1_gamma_K1Kstar{suffix}_weights.png"))
=======
    plt.savefig(
        os.path.join(PLOT_DIR, "Bp_K1_gamma_K1Kstar{}_weights.png".format(suffix))
    )
>>>>>>> 950dce1b
    plt.clf()
    return np.array(list(p_values.values()))


@pytest.mark.flaky(3)  # Stats are limited
def test_k1gamma_kstarnonresonant_at_rest():
    """Test B0 -> K1 (->K*pi) gamma physics with fixed-mass resonances."""
    p_values = run_k1_gamma(
        "B2K1Gamma_RapidSim_7TeV_K1KstarNonResonant_Tree.root",
        0,
        0,
        True,
        "NonResonant",
    )
    assert np.all(p_values > 0.05)


@pytest.mark.flaky(3)  # Stats are limited
def test_k1gamma_kstarnonresonant_lhc():
    """Test B0 -> K1 (->K*pi) gamma physics with fixed-mass resonances with LHC kinematics."""
    p_values = run_k1_gamma(
        "B2K1Gamma_RapidSim_7TeV_K1KstarNonResonant_Tree.root",
        0,
        0,
        False,
        "NonResonant_LHC",
    )
    assert np.all(p_values > 0.05)


def test_k1gamma_resonant_at_rest():
    """Test B0 -> K1 (->K*pi) gamma physics.

    Since we don't have BW and we model the resonances with Gaussians, we can't really perform the Kolmogorov test wrt
    to RapidSim, so plots are generated and can be inspected by the user.
    """
    run_k1_gamma(
        "B2K1Gamma_RapidSim_7TeV_Tree.root",
        decays.K1_WIDTH,
        decays.KSTARZ_WIDTH,
        True,
        "Gaussian",
    )


if __name__ == "__main__":
    test_two_body()
    test_three_body()
    test_four_body()
    test_kstargamma_kstarnonresonant_at_rest()
    test_kstargamma_kstarnonresonant_lhc()
    test_kstargamma_resonant_at_rest()
    test_k1gamma_kstarnonresonant_at_rest()
    test_k1gamma_kstarnonresonant_lhc()
    test_k1gamma_resonant_at_rest()

# EOF<|MERGE_RESOLUTION|>--- conflicted
+++ resolved
@@ -46,11 +46,7 @@
     ref_dir = os.path.join(BASE_PATH, "data")
     if not os.path.exists(ref_dir):
         os.mkdir(ref_dir)
-<<<<<<< HEAD
     ref_file = os.path.join(ref_dir, f"bto{n_pions}pi.root")
-=======
-    ref_file = os.path.join(ref_dir, "bto{}pi.root".format(n_pions))
->>>>>>> 950dce1b
     if not os.path.exists(ref_file):
         script = os.path.join(
             BASE_PATH,
@@ -59,36 +55,16 @@
                 ",".join(
                     [
                         '"{}"'.format(
-<<<<<<< HEAD
                             os.path.join(BASE_PATH, "data", f"bto{i + 1}pi.root")
-=======
-                            os.path.join(
-                                BASE_PATH, "data", "bto{}pi.root".format(i + 1)
-                            )
->>>>>>> 950dce1b
                         )
                         for i in range(1, 4)
                     ]
                 )
             ),
         )
-<<<<<<< HEAD
         subprocess.call(f"root -qb '{script}'", shell=True)
     events = uproot.open(ref_file)["events"]
     pion_names = [f"pion_{pion + 1}" for pion in range(n_pions)]
-    pions = {pion_name: events.array(pion_name) for pion_name in pion_names}
-    weights = events.array("weight")
-    return [
-        make_norm_histo(
-            array, range_=(-3000 if coord % 4 != 3 else 0, 3000), weights=weights
-        )
-        for pion in pions.values()
-        for coord, array in enumerate([pion.x, pion.y, pion.z, pion.E])
-    ], make_norm_histo(weights, range_=(0, 1 + 1e-8))
-=======
-        subprocess.call("root -qb '{}'".format(script), shell=True)
-    events = uproot.open(ref_file)["events"]
-    pion_names = ["pion_{}".format(pion + 1) for pion in range(n_pions)]
     pions = {pion_name: events[pion_name] for pion_name in pion_names}
     weights = events["weight"]
     normalized_histograms = []
@@ -106,7 +82,6 @@
             normalized_histograms.append(histogram)
 
     return normalized_histograms, make_norm_histo(weights, range_=(0, 1 + 1e-8))
->>>>>>> 950dce1b
 
 
 def run_test(n_particles, test_prefix):
@@ -186,11 +161,7 @@
         label="phasespace",
         bins=100,
     )
-<<<<<<< HEAD
     plt.savefig(os.path.join(PLOT_DIR, f"{test_prefix}_weights.png"))
-=======
-    plt.savefig(os.path.join(PLOT_DIR, "{}_weights.png".format(test_prefix)))
->>>>>>> 950dce1b
     plt.clf()
     assert np.all(p_values > 0.05)
 
@@ -262,14 +233,10 @@
             plt.legend(loc="upper right")
             plt.savefig(
                 os.path.join(
-<<<<<<< HEAD
-                    PLOT_DIR, f"B0_Kstar_gamma_Kstar{suffix}_{tf_part}_{coord_name}.png"
-=======
                     PLOT_DIR,
                     "B0_Kstar_gamma_Kstar{}_{}_{}.png".format(
                         suffix, tf_part, coord_name
                     ),
->>>>>>> 950dce1b
                 )
             )
             plt.clf()
@@ -279,13 +246,7 @@
         weights=make_norm_histo(norm_weights, range_=(0, 1)),
         bins=100,
     )
-<<<<<<< HEAD
     plt.savefig(os.path.join(PLOT_DIR, f"B0_Kstar_gamma_Kstar{suffix}_weights.png"))
-=======
-    plt.savefig(
-        os.path.join(PLOT_DIR, "B0_Kstar_gamma_Kstar{}_weights.png".format(suffix))
-    )
->>>>>>> 950dce1b
     plt.clf()
     return np.array(list(p_values.values()))
 
@@ -381,14 +342,10 @@
             plt.legend(loc="upper right")
             plt.savefig(
                 os.path.join(
-<<<<<<< HEAD
-                    PLOT_DIR, f"Bp_K1_gamma_K1Kstar{suffix}_{tf_part}_{coord_name}.png"
-=======
                     PLOT_DIR,
                     "Bp_K1_gamma_K1Kstar{}_{}_{}.png".format(
                         suffix, tf_part, coord_name
                     ),
->>>>>>> 950dce1b
                 )
             )
             plt.clf()
@@ -398,13 +355,7 @@
         weights=make_norm_histo(norm_weights, range_=(0, 1)),
         bins=100,
     )
-<<<<<<< HEAD
     plt.savefig(os.path.join(PLOT_DIR, f"Bp_K1_gamma_K1Kstar{suffix}_weights.png"))
-=======
-    plt.savefig(
-        os.path.join(PLOT_DIR, "Bp_K1_gamma_K1Kstar{}_weights.png".format(suffix))
-    )
->>>>>>> 950dce1b
     plt.clf()
     return np.array(list(p_values.values()))
 
