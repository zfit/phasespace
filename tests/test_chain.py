--- conflicted
+++ resolved
@@ -27,17 +27,11 @@
     with pytest.raises(KeyError):
         Particle('Top').set_children(Particle('Kstarz', mass=decays.KSTARZ_MASS),
                                      Particle('Kstarz', mass=decays.KSTARZ_MASS))
+    # With itself
     with pytest.raises(KeyError):
         Particle('Top').set_children(Particle('Top', mass=decays.KSTARZ_MASS),
                                      Particle('Kstarz', mass=decays.KSTARZ_MASS))
     # In grandchildren
-<<<<<<< HEAD
-=======
-    top_part = Particle('B')
-    kst1, kst2 = top_part.set_children(['Kstarz0', 'Kstarz1'],
-                                       lambda momentum: (decays.KSTARZ_MASS, decays.KSTARZ_MASS))
-    kst1.set_children(['K+', 'pi-'], lambda momentum: (decays.KAON_MASS, decays.PION_MASS))
->>>>>>> 651ceb7b
     with pytest.raises(KeyError):
         Particle('Top').set_children(Particle('Kstarz0', mass=decays.KSTARZ_MASS)
                                      .set_children(Particle('K+', mass=decays.KAON_MASS),
