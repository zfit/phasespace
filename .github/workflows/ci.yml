# This workflow will install Python dependencies, run tests and lint with a variety of Python versions
# For more information see: https://help.github.com/actions/language-and-framework-guides/using-python-with-github-actions

name: tests

on: [ push ]

jobs:
  codecov:
    runs-on: ubuntu-latest
    strategy:
      fail-fast: false
      matrix:
        python-version: [ 3.8 ]
    steps:
      - uses: actions/checkout@v2
      - name: Set up Python ${{ matrix.python-version }}
        uses: actions/setup-python@v2
        with:
          python-version: ${{ matrix.python-version }}
      - name: Install dependencies
        run: |
          python -m pip install --upgrade pip
<<<<<<< HEAD
          pip install --use-feature=2020-resolver -e .[test]
          pip install coverage coveralls

=======
          pip install --use-feature=2020-resolver -e .[dev]
          pip install coverage
>>>>>>> b2b8e5f6
      - name: Download test data
        run: python data/download_test_files.py > /dev/null
      - name: Run pytest-cov
        run: coverage run -m pytest --basetemp={envtmpdir}
      - name: Create XML report
        run: coverage xml
      - uses: codecov/codecov-action@v1
        with:
          file: ./coverage.xml

  pytest:
    runs-on: ubuntu-latest
    strategy:
      fail-fast: false
      matrix:
        python-version: [ 3.6, 3.7, 3.9 ]
    steps:
      - uses: actions/checkout@v2
      - name: Set up Python ${{ matrix.python-version }}
        uses: actions/setup-python@v2
        with:
          python-version: ${{ matrix.python-version }}
      - name: Install dependencies
        run: |
          python -m pip install --upgrade pip
          pip install --use-feature=2020-resolver -e .[dev]
      - name: Download test data
        run: python data/download_test_files.py > /dev/null
      - name: Test with pytest
        run: PHASESPACE_EAGER=0 pytest --basetemp={envtmpdir}
      - name: Test with pytest (eager mode)
        run: PHASESPACE_EAGER=1 pytest --basetemp={envtmpdir}<|MERGE_RESOLUTION|>--- conflicted
+++ resolved
@@ -21,14 +21,8 @@
       - name: Install dependencies
         run: |
           python -m pip install --upgrade pip
-<<<<<<< HEAD
           pip install --use-feature=2020-resolver -e .[test]
-          pip install coverage coveralls
-
-=======
-          pip install --use-feature=2020-resolver -e .[dev]
           pip install coverage
->>>>>>> b2b8e5f6
       - name: Download test data
         run: python data/download_test_files.py > /dev/null
       - name: Run pytest-cov
